--- conflicted
+++ resolved
@@ -768,23 +768,16 @@
         model_dim: int = 512,
         output_attentions: bool = False,
         output_all_hidden_states: bool = False,
-<<<<<<< HEAD
         beam_search: Lazy[BeamSearch] = Lazy(BeamSearch, beam_size=3, max_steps=100),
         ddp_wrapper: Optional[DdpWrapper] = None,
         checkpoint_wrapper: Optional[CheckpointWrapper] = None,
-    ):
-        super().__init__()
-
-        if ddp_wrapper is not None:
-            logger.info("Initializing T5 module with DdpWrapper %s", ddp_wrapper)
-=======
-        beam_size: int = 3,
-        max_decoding_steps: int = 100,
         tie_word_embeddings: bool = True,
     ):
         super().__init__()
         self._tie_word_embeddings = tie_word_embeddings
->>>>>>> 82053a98
+
+        if ddp_wrapper is not None:
+            logger.info("Initializing T5 module with DdpWrapper %s", ddp_wrapper)
 
         self.model_dim = model_dim
         self.token_embeddings = token_embeddings or nn.Embedding(vocab_size, model_dim)
@@ -885,11 +878,8 @@
             eos_token_id=config.eos_token_id,
             vocab_size=config.vocab_size,
             model_dim=config.d_model,
-<<<<<<< HEAD
+            tie_word_embeddings=kwargs.pop("tie_word_embeddings", config.tie_word_embeddings),
             **kwargs,
-=======
-            tie_word_embeddings=kwargs.pop("tie_word_embeddings", config.tie_word_embeddings),
->>>>>>> 82053a98
         )
 
     def _shift_right(self, input_ids, start_value: int):
