--- conflicted
+++ resolved
@@ -164,13 +164,8 @@
     # See https://github.com/allenai/allennlp/issues/3658
     assert not distributed_params, "find-lr is not compatible with DistributedDataParallel."
 
-<<<<<<< HEAD
     all_data_loaders = data_loaders_from_params(params)
     datasets_for_vocab_creation = set(params.pop("datasets_for_vocab_creation", all_data_loaders))
-=======
-    all_datasets = datasets_from_params(params, serialization_dir=serialization_dir)
-    datasets_for_vocab_creation = set(params.pop("datasets_for_vocab_creation", all_datasets))
->>>>>>> 0ad228d4
 
     for dataset in datasets_for_vocab_creation:
         if dataset not in all_data_loaders:
@@ -190,18 +185,11 @@
         ),
     )
 
-<<<<<<< HEAD
-    model = Model.from_params(vocab=vocab, params=params.pop("model"))
-
-    all_data_loaders["train"].index_with(vocab)
-=======
-    train_data = all_datasets["train"]
-    train_data.index_with(vocab)
     model = Model.from_params(
         vocab=vocab, params=params.pop("model"), serialization_dir=serialization_dir
     )
-    data_loader = DataLoader.from_params(dataset=train_data, params=params.pop("data_loader"))
->>>>>>> 0ad228d4
+
+    all_data_loaders["train"].index_with(vocab)
 
     trainer_params = params.pop("trainer")
 
