--- conflicted
+++ resolved
@@ -45,19 +45,12 @@
 
     def __init__(
         self,
-<<<<<<< HEAD
-        serialization_dir: Optional[Union[str, os.PathLike]],
-        keep_serialized_model_every_num_seconds: int = None,
-        num_serialized_models_to_keep: int = 2,
-        model_save_interval: float = None,
-=======
         serialization_dir: str,
         save_completed_epochs: bool = True,
         save_every_num_seconds: Optional[float] = None,
         save_every_num_batches: Optional[int] = None,
         keep_most_recent_by_count: Optional[int] = 2,
         keep_most_recent_by_age: Optional[int] = None,
->>>>>>> 154f75d7
     ) -> None:
         self._serialization_dir = serialization_dir
         self._save_completed_epochs = save_completed_epochs
@@ -127,19 +120,7 @@
         num_batches_in_epoch_completed: int,
     ) -> None:
         """
-<<<<<<< HEAD
-        Given amount of time lapsed between the last save and now (tracked internally), the
-        current epoch, and the number of batches seen so far this epoch, this method decides whether
-        to save a checkpoint or not. If we decide to save a checkpoint, we grab whatever state we
-        need out of the `Trainer` and save it.
-
-        This function is intended to be called at the end of each batch in an epoch (perhaps because
-        your data is large enough that you don't really have "epochs"). The default implementation
-        only looks at time, not batch or epoch number, though those parameters are available to you
-        if you want to customize the behavior of this function.
-=======
         Figures out whether we need to save a checkpoint, and does so if necessary.
->>>>>>> 154f75d7
         """
         end_of_epoch = num_batches_in_epoch_completed == 0
         if num_epochs_completed == self._last_save_num_epochs_completed:
