site_name: AllenNLP
site_description: AllenNLP is a ..
site_url: https://allennlp.org/

extra_css:
  - "css/extra.css"

theme:
  name: material
  palette:
    primary: blue
    accent: grey
  logo: img/favicon.ico
  favicon: img/favicon.ico
  highlightjs: true
  hljs_languages:
  - python
  - typescript
  - json


repo_name: allenai/allennlp
# TODO(markn): Consider adding GA here, if we care about it.

nav:
- Home: README.md
- Repository: https://github.com/allenai/allennlp
- Versions:
  - Latest: /latest/
  - Stable: /stable/
  - Commit: /main/
- API: 'This section is autogenerated, do not edit.'
- Contributing: CONTRIBUTING.md
- CHANGELOG: CHANGELOG.md
- License: https://raw.githubusercontent.com/allenai/allennlp/main/LICENSE

markdown_extensions:
- toc:
<<<<<<< HEAD
    permalink: true
    toc_depth: 3
- markdown.extensions.codehilite:
    guess_lang: true
=======
    permalink: '#'
>>>>>>> 65e50b30
- admonition
- extra
- pymdownx.highlight
- pymdownx.superfences<|MERGE_RESOLUTION|>--- conflicted
+++ resolved
@@ -36,15 +36,12 @@
 
 markdown_extensions:
 - toc:
-<<<<<<< HEAD
     permalink: true
     toc_depth: 3
 - markdown.extensions.codehilite:
     guess_lang: true
-=======
-    permalink: '#'
->>>>>>> 65e50b30
 - admonition
+- codehilite
 - extra
 - pymdownx.highlight
 - pymdownx.superfences