# Changelog

All notable changes to this project will be documented in this file.

The format is based on [Keep a Changelog](https://keepachangelog.com/en/1.0.0/),
and this project adheres to [Semantic Versioning](https://semver.org/spec/v2.0.0.html).

## Unreleased

### Added

<<<<<<< HEAD
### Changed

- The type of the `grad_norm` parameter of `GradientDescentTrainer` is now `Union[float, bool]`,
  with a default value of `False`. `False` means gradients are not rescaled and the gradient
  norm is never even calculated. `True` means the gradients are still not rescaled but the gradient
  norm is calculated and passed on to callbacks. A `float` value means gradients are rescaled.
=======
- Added `on_backward` training callback which allows for control over backpropagation and gradient manipulation.
>>>>>>> a6cfb122

### Fixed

- Fixed a mispelling: the parameter `contructor_extras` in `Lazy()` is now correctly called `constructor_extras`.
- Fixed Broken link in `allennlp.fairness.fairness_metrics.Separation` docs
- Ensured all `allennlp` submodules are imported with `allennlp.common.plugins.import_plugins()`.


## [v2.5.0](https://github.com/allenai/allennlp/releases/tag/v2.5.0) - 2021-06-03

### Added

- Added `TaskSuite` base class and command line functionality for running [`checklist`](https://github.com/marcotcr/checklist) test suites, along with implementations for `SentimentAnalysisSuite`, `QuestionAnsweringSuite`, and `TextualEntailmentSuite`. These can be found in the `allennlp.confidence_checks.task_checklists` module.
- Added `BiasMitigatorApplicator`, which wraps any Model and mitigates biases by finetuning
on a downstream task.
- Added `allennlp diff` command to compute a diff on model checkpoints, analogous to what `git diff` does on two files.
- Meta data defined by the class `allennlp.common.meta.Meta` is now saved in the serialization directory and archive file
  when training models from the command line. This is also now part of the `Archive` named tuple that's returned from `load_archive()`.
- Added `nn.util.distributed_device()` helper function.
- Added `allennlp.nn.util.load_state_dict` helper function.
- Added a module `allennlp.training.data_parallel` with a new base class, `DdpWrapper`, which generalizes
  PyTorch's `DistributedDataParallel` wrapper to support other implementations. Two implementations of
  this class are provided. The default is `TorchDdpWrapper`, which is just a thin wrapper around
  `DistributedDataParallel`. The other is `FairScaleFsdpWrapper`, which wraps FairScale's
  [`FullyShardedDataParallel`](https://fairscale.readthedocs.io/en/latest/api/nn/fsdp.html).
  You can specify the `DdpWrapper` to use with the `ddp_wrapper` parameter to the `GradientDescentTrainer`.
- Added a way to avoid downloading and loading pretrained weights in modules that wrap transformers
  such as the `PretrainedTransformerEmbedder` and `PretrainedTransformerMismatchedEmbedder`.
  You can do this by setting the parameter `load_weights` to `False`.
  See [PR #5172](https://github.com/allenai/allennlp/pull/5172) for more details.
- Added `SpanExtractorWithSpanWidthEmbedding`, putting specific span embedding computations into the `_embed_spans` method and leaving the common code in `SpanExtractorWithSpanWidthEmbedding` to unify the arguments, and modified `BidirectionalEndpointSpanExtractor`, `EndpointSpanExtractor` and `SelfAttentiveSpanExtractor` accordingly. Now, `SelfAttentiveSpanExtractor` can also embed span widths.
- Added a `min_steps` parameter to `BeamSearch` to set a minimum length for the predicted sequences.
- Added the `FinalSequenceScorer` abstraction to calculate the final scores of the generated sequences in `BeamSearch`. 
- Added `shuffle` argument to `BucketBatchSampler` which allows for disabling shuffling.
- Added `allennlp.modules.transformer.attention_module` which contains a generalized `AttentionModule`. `SelfAttention` and `T5Attention` both inherit from this.
- Added a `Constraint` abstract class to `BeamSearch`, which allows for incorporating constraints on the predictions found by `BeamSearch`,
  along with a `RepeatedNGramBlockingConstraint` constraint implementation, which allows for preventing repeated n-grams in the output from `BeamSearch`.
- Added `DataCollator` for dynamic operations for each batch.

### Changed

- Use `dist_reduce_sum` in distributed metrics.
- Allow Google Cloud Storage paths in `cached_path` ("gs://...").
- Renamed `nn.util.load_state_dict()` to `read_state_dict` to avoid confusion with `torch.nn.Module.load_state_dict()`.
- `TransformerModule.from_pretrained_module` now only accepts a pretrained model ID (e.g. "bert-base-case") instead of
  an actual `torch.nn.Module`. Other parameters to this method have changed as well.
- Print the first batch to the console by default.
- Renamed `sanity_checks` to `confidence_checks` (`sanity_checks` is deprecated and will be removed in AllenNLP 3.0).
- Trainer callbacks can now store and restore state in case a training run gets interrupted.
- VilBERT backbone now rolls and unrolls extra dimensions to handle input with > 3 dimensions.
- `BeamSearch` is now a `Registrable` class.

### Fixed

- When `PretrainedTransformerIndexer` folds long sequences, it no longer loses the information from token type ids.
- Fixed documentation for `GradientDescentTrainer.cuda_device`.
- Re-starting a training run from a checkpoint in the middle of an epoch now works correctly.
- When using the "moving average" weights smoothing feature of the trainer, training checkpoints would also get smoothed, with strange results for resuming a training job. This has been fixed.
- When re-starting an interrupted training job, the trainer will now read out the data loader even for epochs and batches that can be skipped. We do this to try to get any random number generators used by the reader or data loader into the same state as they were the first time the training job ran.
- Fixed the potential for a race condition with `cached_path()` when extracting archives. Although the race condition
  is still possible if used with `force_extract=True`.
- Fixed `wandb` callback to work in distributed training.
- Fixed `tqdm` logging into multiple files with `allennlp-optuna`.


## [v2.4.0](https://github.com/allenai/allennlp/releases/tag/v2.4.0) - 2021-04-22

### Added

- Added a T5 implementation to `modules.transformers`.

### Changed

- Weights & Biases callback can now work in anonymous mode (i.e. without the `WANDB_API_KEY` environment variable).

### Fixed

- The `GradientDescentTrainer` no longer leaves stray model checkpoints around when it runs out of patience.
- Fixed `cached_path()` for "hf://" files.
- Improved the error message for the `PolynomialDecay` LR scheduler when `num_steps_per_epoch` is missing.


## [v2.3.1](https://github.com/allenai/allennlp/releases/tag/v2.3.1) - 2021-04-20

### Added

- Added support for the HuggingFace Hub as an alternative way to handle loading files. Hub downloads should be made through the `hf://` URL scheme.
- Add new dimension to the `interpret` module: influence functions via the `InfluenceInterpreter` base class, along with a concrete implementation: `SimpleInfluence`.
- Added a `quiet` parameter to the `MultiProcessDataLoading` that disables `Tqdm` progress bars.
- The test for distributed metrics now takes a parameter specifying how often you want to run it.
- Created the fairness module and added three fairness metrics: `Independence`, `Separation`, and `Sufficiency`.
- Added four bias metrics to the fairness module: `WordEmbeddingAssociationTest`, `EmbeddingCoherenceTest`, `NaturalLanguageInference`, and `AssociationWithoutGroundTruth`.
- Added four bias direction methods (`PCABiasDirection`, `PairedPCABiasDirection`, `TwoMeansBiasDirection`, `ClassificationNormalBiasDirection`) and four bias mitigation methods (`LinearBiasMitigator`, `HardBiasMitigator`, `INLPBiasMitigator`, `OSCaRBiasMitigator`).

### Changed

- Updated CONTRIBUTING.md to remind reader to upgrade pip setuptools to avoid spaCy installation issues.

### Fixed

- Fixed a bug with the `ShardedDatasetReader` when used with multi-process data loading (https://github.com/allenai/allennlp/issues/5132).

## [v2.3.0](https://github.com/allenai/allennlp/releases/tag/v2.3.0) - 2021-04-14

### Added

- Ported the following Huggingface `LambdaLR`-based schedulers: `ConstantLearningRateScheduler`, `ConstantWithWarmupLearningRateScheduler`, `CosineWithWarmupLearningRateScheduler`, `CosineHardRestartsWithWarmupLearningRateScheduler`.
- Added new `sub_token_mode` parameter to `pretrained_transformer_mismatched_embedder` class to support first sub-token embedding
- Added a way to run a multi task model with a dataset reader as part of `allennlp predict`.
- Added new `eval_mode` in `PretrainedTransformerEmbedder`. If it is set to `True`, the transformer is _always_ run in evaluation mode, which, e.g., disables dropout and does not update batch normalization statistics.
- Added additional parameters to the W&B callback: `entity`, `group`, `name`, `notes`, and `wandb_kwargs`.

### Changed

- Sanity checks in the `GradientDescentTrainer` can now be turned off by setting the `run_sanity_checks` parameter to `False`.
- Allow the order of examples in the task cards to be specified explicitly
- `histogram_interval` parameter is now deprecated in `TensorboardWriter`, please use `distribution_interval` instead.
- Memory usage is not logged in tensorboard during training now. `ConsoleLoggerCallback` should be used instead.
- If you use the `min_count` parameter of the Vocabulary, but you specify a namespace that does not exist, the vocabulary creation will raise a `ConfigurationError`.
- Documentation updates made to SoftmaxLoss regarding padding and the expected shapes of the input and output tensors of `forward`.
- Moved the data preparation script for coref into allennlp-models.
- If a transformer is not in cache but has override weights, the transformer's pretrained weights are no longer downloaded, that is, only its `config.json` file is downloaded.
- `SanityChecksCallback` now raises `SanityCheckError` instead of `AssertionError` when a check fails.
- `jsonpickle` removed from dependencies.
- Improved the error message from `Registrable.by_name()` when the name passed does not match any registered subclassess.
  The error message will include a suggestion if there is a close match between the name passed and a registered name.

### Fixed

- Fixed a bug where some `Activation` implementations could not be pickled due to involving a lambda function.
- Fixed `__str__()` method on `ModelCardInfo` class.
- Fixed a stall when using distributed training and gradient accumulation at the same time
- Fixed an issue where using the `from_pretrained_transformer` `Vocabulary` constructor in distributed training via the `allennlp train` command
  would result in the data being iterated through unnecessarily.
- Fixed a bug regarding token indexers with the `InterleavingDatasetReader` when used with multi-process data loading.
- Fixed a warning from `transformers` when using `max_length` in the `PretrainedTransformerTokenizer`.

### Removed

- Removed the `stride` parameter to `PretrainedTransformerTokenizer`. This parameter had no effect.


## [v2.2.0](https://github.com/allenai/allennlp/releases/tag/v2.2.0) - 2021-03-26


### Added

- Add new method on `Field` class: `.human_readable_repr() -> Any`
- Add new method on `Instance` class: `.human_readable_dict() -> JsonDict`.
- Added `WandBCallback` class for [Weights & Biases](https://wandb.ai) integration, registered as a callback under
  the name "wandb".
- Added `TensorBoardCallback` to replace the `TensorBoardWriter`. Registered as a callback
  under the name "tensorboard".
- Added `NormalizationBiasVerification` and `SanityChecksCallback` for model sanity checks.
- `SanityChecksCallback` runs by default from the `allennlp train` command.
  It can be turned off by setting `trainer.enable_default_callbacks` to `false` in your config.

### Changed

- Use attributes of `ModelOutputs` object in `PretrainedTransformerEmbedder` instead of indexing.
- Added support for PyTorch version 1.8 and `torchvision` version 0.9 .
- `Model.get_parameters_for_histogram_tensorboard_logging` is deprecated in favor of
  `Model.get_parameters_for_histogram_logging`.


### Fixed

- Makes sure tensors that are stored in `TensorCache` always live on CPUs
- Fixed a bug where `FromParams` objects wrapped in `Lazy()` couldn't be pickled.
- Fixed a bug where the `ROUGE` metric couldn't be picked.
- Fixed a bug reported by https://github.com/allenai/allennlp/issues/5036. We keeps our spacy POS tagger on.

### Removed

- Removed `TensorBoardWriter`. Please use the `TensorBoardCallback` instead.


## [v2.1.0](https://github.com/allenai/allennlp/releases/tag/v2.1.0) - 2021-02-24

### Changed

- `coding_scheme` parameter is now deprecated in `Conll2003DatasetReader`, please use `convert_to_coding_scheme` instead.
- Support spaCy v3

### Added

- Added `ModelUsage` to `ModelCard` class.
- Added a way to specify extra parameters to the predictor in an `allennlp predict` call.
- Added a way to initialize a `Vocabulary` from transformers models.
- Added the ability to use `Predictors` with multitask models through the new `MultiTaskPredictor`.
- Added an example for fields of type `ListField[TextField]` to `apply_token_indexers` API docs.
- Added `text_key` and `label_key` parameters to `TextClassificationJsonReader` class.
- Added `MultiOptimizer`, which allows you to use different optimizers for different parts of your model.
- Added a clarification to `predictions_to_labeled_instances` API docs for attack from json

### Fixed

- `@Registrable.register(...)` decorator no longer masks the decorated class's annotations
- Ensured that `MeanAbsoluteError` always returns a `float` metric value instead of a `Tensor`.
- Learning rate schedulers that rely on metrics from the validation set were broken in v2.0.0. This
  brings that functionality back.
- Fixed a bug where the `MultiProcessDataLoading` would crash when `num_workers > 0`, `start_method = "spawn"`, `max_instances_in_memory not None`, and `batches_per_epoch not None`.
- Fixed documentation and validation checks for `FBetaMultiLabelMetric`.
- Fixed handling of HTTP errors when fetching remote resources with `cached_path()`. Previously the content would be cached even when
  certain errors - like 404s - occurred. Now an `HTTPError` will be raised whenever the HTTP response is not OK.
- Fixed a bug where the `MultiTaskDataLoader` would crash when `num_workers > 0`
- Fixed an import error that happens when PyTorch's distributed framework is unavailable on the system.


## [v2.0.1](https://github.com/allenai/allennlp/releases/tag/v2.0.1) - 2021-01-29

### Added

- Added `tokenizer_kwargs` and `transformer_kwargs` arguments to `PretrainedTransformerBackbone`
- Resize transformers word embeddings layer for `additional_special_tokens`

### Changed

- GradientDescentTrainer makes `serialization_dir` when it's instantiated, if it doesn't exist.

### Fixed

- `common.util.sanitize` now handles sets.


## [v2.0.0](https://github.com/allenai/allennlp/releases/tag/v2.0.0) - 2021-01-27

### Added

- The `TrainerCallback` constructor accepts `serialization_dir` provided by `Trainer`. This can be useful for `Logger` callbacks those need to store files in the run directory.
- The `TrainerCallback.on_start()` is fired at the start of the training.
- The `TrainerCallback` event methods now accept `**kwargs`. This may be useful to maintain backwards-compability of callbacks easier in the future. E.g. we may decide to pass the exception/traceback object in case of failure to `on_end()` and this older callbacks may simply ignore the argument instead of raising a `TypeError`.
- Added a `TensorBoardCallback` which wraps the `TensorBoardWriter`.

### Changed

- The `TrainerCallack.on_epoch()` does not fire with `epoch=-1` at the start of the training.
  Instead, `TrainerCallback.on_start()` should be used for these cases.
- `TensorBoardBatchMemoryUsage` is converted from `BatchCallback` into `TrainerCallback`.
- `TrackEpochCallback` is converted from `EpochCallback` into `TrainerCallback`.
- `Trainer` can accept callbacks simply with name `callbacks` instead of `trainer_callbacks`.
- `TensorboardWriter` renamed to `TensorBoardWriter`, and removed as an argument to the `GradientDescentTrainer`.
  In order to enable TensorBoard logging during training, you should utilize the `TensorBoardCallback` instead.

### Removed

- Removed `EpochCallback`, `BatchCallback` in favour of `TrainerCallback`.
  The metaclass-wrapping implementation is removed as well.
- Removed the `tensorboard_writer` parameter to `GradientDescentTrainer`. You should use the `TensorBoardCallback` now instead.

### Fixed

- Now Trainer always fires `TrainerCallback.on_end()` so all the resources can be cleaned up properly.
- Fixed the misspelling, changed `TensoboardBatchMemoryUsage` to `TensorBoardBatchMemoryUsage`.
- We set a value to `epoch` so in case of firing `TrainerCallback.on_end()` the variable is bound.
  This could have lead to an error in case of trying to recover a run after it was finished training.


## [v2.0.0rc1](https://github.com/allenai/allennlp/releases/tag/v2.0.0rc1) - 2021-01-21

### Added

- Added `TensorCache` class for caching tensors on disk
- Added abstraction and concrete implementation for image loading
- Added abstraction and concrete implementation for `GridEmbedder`
- Added abstraction and demo implementation for an image augmentation module.
- Added abstraction and concrete implementation for region detectors.
- A new high-performance default `DataLoader`: `MultiProcessDataLoading`.
- A `MultiTaskModel` and abstractions to use with it, including `Backbone` and `Head`.  The
  `MultiTaskModel` first runs its inputs through the `Backbone`, then passes the result (and
  whatever other relevant inputs it got) to each `Head` that's in use.
- A `MultiTaskDataLoader`, with a corresponding `MultiTaskDatasetReader`, and a couple of new
  configuration objects: `MultiTaskEpochSampler` (for deciding what proportion to sample from each
  dataset at every epoch) and a `MultiTaskScheduler` (for ordering the instances within an epoch).
- Transformer toolkit to plug and play with modular components of transformer architectures.
- Added a command to count the number of instances we're going to be training with
- Added a `FileLock` class to `common.file_utils`. This is just like the `FileLock` from the `filelock` library, except that
  it adds an optional flag `read_only_ok: bool`, which when set to `True` changes the behavior so that a warning will be emitted
  instead of an exception when lacking write permissions on an existing file lock.
  This makes it possible to use the `FileLock` class on a read-only file system.
- Added a new learning rate scheduler: `CombinedLearningRateScheduler`. This can be used to combine different LR schedulers, using one after the other.
- Added an official CUDA 10.1 Docker image.
- Moving `ModelCard` and `TaskCard` abstractions into the main repository.
- Added a util function `allennlp.nn.util.dist_reduce(...)` for handling distributed reductions.
  This is especially useful when implementing a distributed `Metric`.
- Added a `FileLock` class to `common.file_utils`. This is just like the `FileLock` from the `filelock` library, except that
  it adds an optional flag `read_only_ok: bool`, which when set to `True` changes the behavior so that a warning will be emitted
  instead of an exception when lacking write permissions on an existing file lock.
  This makes it possible to use the `FileLock` class on a read-only file system.
- Added a new learning rate scheduler: `CombinedLearningRateScheduler`. This can be used to combine different LR schedulers, using one after the other.
- Moving `ModelCard` and `TaskCard` abstractions into the main repository.

### Changed

- `DatasetReader`s are now always lazy. This means there is no `lazy` parameter in the base
  class, and the `_read()` method should always be a generator.
- The `DataLoader` now decides whether to load instances lazily or not.
  With the `PyTorchDataLoader` this is controlled with the `lazy` parameter, but with
  the `MultiProcessDataLoading` this is controlled by the `max_instances_in_memory` setting.
- `ArrayField` is now called `TensorField`, and implemented in terms of torch tensors, not numpy.
- Improved `nn.util.move_to_device` function by avoiding an unnecessary recursive check for tensors and
  adding a `non_blocking` optional argument, which is the same argument as in `torch.Tensor.to()`.
- If you are trying to create a heterogeneous batch, you now get a better error message.
- Readers using the new vision features now explicitly log how they are featurizing images.
- `master_addr` and `master_port` renamed to `primary_addr` and `primary_port`, respectively.
- `is_master` parameter for training callbacks renamed to `is_primary`.
- `master` branch renamed to `main`
- Torch version bumped to 1.7.1 in Docker images.
- 'master' branch renamed to 'main'
- Torch version bumped to 1.7.1 in Docker images.

### Removed

- Removed `nn.util.has_tensor`.

### Fixed

- The `build-vocab` command no longer crashes when the resulting vocab file is
  in the current working directory.
- VQA models now use the `vqa_score` metric for early stopping. This results in
  much better scores.
- Fixed typo with `LabelField` string representation: removed trailing apostrophe.
- `Vocabulary.from_files` and `cached_path` will issue a warning, instead of failing, when a lock on an existing resource
  can't be acquired because the file system is read-only.
- `TrackEpochCallback` is now a `EpochCallback`.


## [v1.3.0](https://github.com/allenai/allennlp/releases/tag/v1.3.0) - 2020-12-15

### Added

- Added links to source code in docs.
- Added `get_embedding_layer` and `get_text_field_embedder` to the `Predictor` class; to specify embedding layers for non-AllenNLP models.
- Added [Gaussian Error Linear Unit (GELU)](https://pytorch.org/docs/stable/generated/torch.nn.GELU.html) as an Activation.

### Changed

- Renamed module `allennlp.data.tokenizers.token` to `allennlp.data.tokenizers.token_class` to avoid
  [this bug](https://github.com/allenai/allennlp/issues/4819).
- `transformers` dependency updated to version 4.0.1.
- `BasicClassifier`'s forward method now takes a metadata field.

### Fixed

- Fixed a lot of instances where tensors were first created and then sent to a device
  with `.to(device)`. Instead, these tensors are now created directly on the target device.
- Fixed issue with `GradientDescentTrainer` when constructed with `validation_data_loader=None` and `learning_rate_scheduler!=None`.
- Fixed a bug when removing all handlers in root logger.
- `ShardedDatasetReader` now inherits parameters from `base_reader` when required.
- Fixed an issue in `FromParams` where parameters in the `params` object used to a construct a class
  were not passed to the constructor if the value of the parameter was equal to the default value.
  This caused bugs in some edge cases where a subclass that takes `**kwargs` needs to inspect
  `kwargs` before passing them to its superclass.
- Improved the band-aid solution for segmentation faults and the "ImportError: dlopen: cannot load any more object with static TLS"
  by adding a `transformers` import.
- Added safety checks for extracting tar files
- Turned superfluous warning to info when extending the vocab in the embedding matrix, if no pretrained file was provided


## [v1.2.2](https://github.com/allenai/allennlp/releases/tag/v1.2.2) - 2020-11-17

### Added

- Added Docker builds for other torch-supported versions of CUDA.
- Adds [`allennlp-semparse`](https://github.com/allenai/allennlp-semparse) as an official, default plugin.

### Fixed

- `GumbelSampler` now sorts the beams by their true log prob.


## [v1.2.1](https://github.com/allenai/allennlp/releases/tag/v1.2.1) - 2020-11-10

### Added

- Added an optional `seed` parameter to `ModelTestCase.set_up_model` which sets the random
  seed for `random`, `numpy`, and `torch`.
- Added support for a global plugins file at `~/.allennlp/plugins`.
- Added more documentation about plugins.
- Added sampler class and parameter in beam search for non-deterministic search, with several
  implementations, including `MultinomialSampler`, `TopKSampler`, `TopPSampler`, and
  `GumbelSampler`. Utilizing `GumbelSampler` will give [Stochastic Beam Search](https://api.semanticscholar.org/CorpusID:76662039).

### Changed

- Pass batch metrics to `BatchCallback`.

### Fixed

- Fixed a bug where forward hooks were not cleaned up with saliency interpreters if there
  was an exception.
- Fixed the computation of saliency maps in the Interpret code when using mismatched indexing.
  Previously, we would compute gradients from the top of the transformer, after aggregation from
  wordpieces to tokens, which gives results that are not very informative.  Now, we compute gradients
  with respect to the embedding layer, and aggregate wordpieces to tokens separately.
- Fixed the heuristics for finding embedding layers in the case of RoBERTa. An update in the
  `transformers` library broke our old heuristic.
- Fixed typo with registered name of ROUGE metric. Previously was `rogue`, fixed to `rouge`.
- Fixed default masks that were erroneously created on the CPU even when a GPU is available.
- Fixed pretrained embeddings for transformers that don't use end tokens.
- Fixed the transformer tokenizer cache when the tokenizers are initialized with custom kwargs.


## [v1.2.0](https://github.com/allenai/allennlp/releases/tag/v1.2.0) - 2020-10-29

### Changed

- Enforced stricter typing requirements around the use of `Optional[T]` types.
- Changed the behavior of `Lazy` types in `from_params` methods. Previously, if you defined a `Lazy` parameter like
  `foo: Lazy[Foo] = None` in a custom `from_params` classmethod, then `foo` would actually never be `None`.
  This behavior is now different. If no params were given for `foo`, it will be `None`.
  You can also now set default values for foo like `foo: Lazy[Foo] = Lazy(Foo)`.
  Or, if you want you want a default value but also want to allow for `None` values, you can
  write it like this: `foo: Optional[Lazy[Foo]] = Lazy(Foo)`.
- Added support for PyTorch version 1.7.

### Fixed

- Made it possible to instantiate `TrainerCallback` from config files.
- Fixed the remaining broken internal links in the API docs.
- Fixed a bug where Hotflip would crash with a model that had multiple TokenIndexers and the input
  used rare vocabulary items.
- Fixed a bug where `BeamSearch` would fail if `max_steps` was equal to 1.
- Fixed `BasicTextFieldEmbedder` to not raise ConfigurationError if it has embedders that are empty and not in input


## [v1.2.0rc1](https://github.com/allenai/allennlp/releases/tag/v1.2.0rc1) - 2020-10-22

### Added

- Added a warning when `batches_per_epoch` for the validation data loader is inherited from
  the train data loader.
- Added a `build-vocab` subcommand that can be used to build a vocabulary from a training config file.
- Added `tokenizer_kwargs` argument to `PretrainedTransformerMismatchedIndexer`.
- Added `tokenizer_kwargs` and `transformer_kwargs` arguments to `PretrainedTransformerMismatchedEmbedder`.
- Added official support for Python 3.8.
- Added a script: `scripts/release_notes.py`, which automatically prepares markdown release notes from the
  CHANGELOG and commit history.
- Added a flag `--predictions-output-file` to the `evaluate` command, which tells AllenNLP to write the
  predictions from the given dataset to the file as JSON lines.
- Added the ability to ignore certain missing keys when loading a model from an archive. This is done
  by adding a class-level variable called `authorized_missing_keys` to any PyTorch module that a `Model` uses.
  If defined, `authorized_missing_keys` should be a list of regex string patterns.
- Added `FBetaMultiLabelMeasure`, a multi-label Fbeta metric. This is a subclass of the existing `FBetaMeasure`.
- Added ability to pass additional key word arguments to `cached_transformers.get()`, which will be passed on to `AutoModel.from_pretrained()`.
- Added an `overrides` argument to `Predictor.from_path()`.
- Added a `cached-path` command.
- Added a function `inspect_cache` to `common.file_utils` that prints useful information about the cache. This can also
  be used from the `cached-path` command with `allennlp cached-path --inspect`.
- Added a function `remove_cache_entries` to `common.file_utils` that removes any cache entries matching the given
  glob patterns. This can used from the `cached-path` command with `allennlp cached-path --remove some-files-*`.
- Added logging for the main process when running in distributed mode.
- Added a `TrainerCallback` object to support state sharing between batch and epoch-level training callbacks.
- Added support for .tar.gz in PretrainedModelInitializer.
- Made `BeamSearch` instantiable `from_params`.
- Pass `serialization_dir` to `Model` and `DatasetReader`.
- Added an optional `include_in_archive` parameter to the top-level of configuration files. When specified, `include_in_archive` should be a list of paths relative to the serialization directory which will be bundled up with the final archived model from a training run.

### Changed

- Subcommands that don't require plugins will no longer cause plugins to be loaded or have an `--include-package` flag.
- Allow overrides to be JSON string or `dict`.
- `transformers` dependency updated to version 3.1.0.
- When `cached_path` is called on a local archive with `extract_archive=True`, the archive is now extracted into a unique subdirectory of the cache root instead of a subdirectory of the archive's directory. The extraction directory is also unique to the modification time of the archive, so if the file changes, subsequent calls to `cached_path` will know to re-extract the archive.
- Removed the `truncation_strategy` parameter to `PretrainedTransformerTokenizer`. The way we're calling the tokenizer, the truncation strategy takes no effect anyways.
- Don't use initializers when loading a model, as it is not needed.
- Distributed training will now automatically search for a local open port if the `master_port` parameter is not provided.
- In training, save model weights before evaluation.
- `allennlp.common.util.peak_memory_mb` renamed to `peak_cpu_memory`, and `allennlp.common.util.gpu_memory_mb` renamed to `peak_gpu_memory`,
  and they both now return the results in bytes as integers. Also, the `peak_gpu_memory` function now utilizes PyTorch functions to find the memory
  usage instead of shelling out to the `nvidia-smi` command. This is more efficient and also more accurate because it only takes
  into account the tensor allocations of the current PyTorch process.
- Make sure weights are first loaded to the cpu when using PretrainedModelInitializer, preventing wasted GPU memory.
- Load dataset readers in `load_archive`.
- Updated `AllenNlpTestCase` docstring to remove reference to `unittest.TestCase`

### Removed

- Removed `common.util.is_master` function.

### Fixed

- Fix CUDA/CPU device mismatch bug during distributed training for categorical accuracy metric.
- Fixed a bug where the reported `batch_loss` metric was incorrect when training with gradient accumulation.
- Class decorators now displayed in API docs.
- Fixed up the documentation for the `allennlp.nn.beam_search` module.
- Ignore `*args` when constructing classes with `FromParams`.
- Ensured some consistency in the types of the values that metrics return.
- Fix a PyTorch warning by explicitly providing the `as_tuple` argument (leaving
  it as its default value of `False`) to `Tensor.nonzero()`.
- Remove temporary directory when extracting model archive in `load_archive`
  at end of function rather than via `atexit`.
- Fixed a bug where using `cached_path()` offline could return a cached resource's lock file instead
  of the cache file.
- Fixed a bug where `cached_path()` would fail if passed a `cache_dir` with the user home shortcut `~/`.
- Fixed a bug in our doc building script where markdown links did not render properly
  if the "href" part of the link (the part inside the `()`) was on a new line.
- Changed how gradients are zeroed out with an optimization. See [this video from NVIDIA](https://www.youtube.com/watch?v=9mS1fIYj1So)
  at around the 9 minute mark.
- Fixed a bug where parameters to a `FromParams` class that are dictionaries wouldn't get logged
  when an instance is instantiated `from_params`.
- Fixed a bug in distributed training where the vocab would be saved from every worker, when it should have been saved by only the local master process.
- Fixed a bug in the calculation of rouge metrics during distributed training where the total sequence count was not being aggregated across GPUs.
- Fixed `allennlp.nn.util.add_sentence_boundary_token_ids()` to use `device` parameter of input tensor.
- Be sure to close the TensorBoard writer even when training doesn't finish.
- Fixed the docstring for `PyTorchSeq2VecWrapper`.
- Fixed a bug in the cnn_encoder where activations involving masked tokens could be picked up by the max
- Fix intra word tokenization for `PretrainedTransformerTokenizer` when disabling fast tokenizer.


## [v1.1.0](https://github.com/allenai/allennlp/releases/tag/v1.1.0) - 2020-09-08

### Fixed

- Fixed handling of some edge cases when constructing classes with `FromParams` where the class
  accepts `**kwargs`.
- Fixed division by zero error when there are zero-length spans in the input to a
  `PretrainedTransformerMismatchedIndexer`.
- Improved robustness of `cached_path` when extracting archives so that the cache won't be corrupted
  if a failure occurs during extraction.
- Fixed a bug with the `average` and `evalb_bracketing_score` metrics in distributed training.

### Added

- `Predictor.capture_model_internals()` now accepts a regex specifying which modules to capture.


## [v1.1.0rc4](https://github.com/allenai/allennlp/releases/tag/v1.1.0rc4) - 2020-08-20

### Added

- Added a workflow to GitHub Actions that will automatically close unassigned stale issues and
  ping the assignees of assigned stale issues.

### Fixed

- Fixed a bug in distributed metrics that caused nan values due to repeated addition of an accumulated variable.

## [v1.1.0rc3](https://github.com/allenai/allennlp/releases/tag/v1.1.0rc3) - 2020-08-12

### Fixed

- Fixed how truncation was handled with `PretrainedTransformerTokenizer`.
  Previously, if `max_length` was set to `None`, the tokenizer would still do truncation if the
  transformer model had a default max length in its config.
  Also, when `max_length` was set to a non-`None` value, several warnings would appear
  for certain transformer models around the use of the `truncation` parameter.
- Fixed evaluation of all metrics when using distributed training.
- Added a `py.typed` marker. Fixed type annotations in `allennlp.training.util`.
- Fixed problem with automatically detecting whether tokenization is necessary.
  This affected primarily the Roberta SST model.
- Improved help text for using the --overrides command line flag.


## [v1.1.0rc2](https://github.com/allenai/allennlp/releases/tag/v1.1.0rc2) - 2020-07-31

### Changed

- Upgraded PyTorch requirement to 1.6.
- Replaced the NVIDIA Apex AMP module with torch's native AMP module. The default trainer (`GradientDescentTrainer`)
  now takes a `use_amp: bool` parameter instead of the old `opt_level: str` parameter.

### Fixed

- Removed unnecessary warning about deadlocks in `DataLoader`.
- Fixed testing models that only return a loss when they are in training mode.
- Fixed a bug in `FromParams` that caused silent failure in case of the parameter type being `Optional[Union[...]]`.
- Fixed a bug where the program crashes if `evaluation_data_loader` is a `AllennlpLazyDataset`.

### Added

- Added the option to specify `requires_grad: false` within an optimizer's parameter groups.
- Added the `file-friendly-logging` flag back to the `train` command. Also added this flag to the `predict`, `evaluate`, and `find-learning-rate` commands.
- Added an `EpochCallback` to track current epoch as a model class member.
- Added the option to enable or disable gradient checkpointing for transformer token embedders via boolean parameter `gradient_checkpointing`.

### Removed

- Removed the `opt_level` parameter to `Model.load` and `load_archive`. In order to use AMP with a loaded
  model now, just run the model's forward pass within torch's [`autocast`](https://pytorch.org/docs/stable/amp.html#torch.cuda.amp.autocast)
  context.

## [v1.1.0rc1](https://github.com/allenai/allennlp/releases/tag/v1.1.0rc1) - 2020-07-14

### Fixed

- Reduced the amount of log messages produced by `allennlp.common.file_utils`.
- Fixed a bug where `PretrainedTransformerEmbedder` parameters appeared to be trainable
  in the log output even when `train_parameters` was set to `False`.
- Fixed a bug with the sharded dataset reader where it would only read a fraction of the instances
  in distributed training.
- Fixed checking equality of `TensorField`s.
- Fixed a bug where `NamespaceSwappingField` did not work correctly with `.empty_field()`.
- Put more sensible defaults on the `huggingface_adamw` optimizer.
- Simplified logging so that all logging output always goes to one file.
- Fixed interaction with the python command line debugger.
- Log the grad norm properly even when we're not clipping it.
- Fixed a bug where `PretrainedModelInitializer` fails to initialize a model with a 0-dim tensor
- Fixed a bug with the layer unfreezing schedule of the `SlantedTriangular` learning rate scheduler.
- Fixed a regression with logging in the distributed setting. Only the main worker should write log output to the terminal.
- Pinned the version of boto3 for package managers (e.g. poetry).
- Fixed issue #4330 by updating the `tokenizers` dependency.
- Fixed a bug in `TextClassificationPredictor` so that it passes tokenized inputs to the `DatasetReader`
  in case it does not have a tokenizer.
- `reg_loss` is only now returned for models that have some regularization penalty configured.
- Fixed a bug that prevented `cached_path` from downloading assets from GitHub releases.
- Fixed a bug that erroneously increased last label's false positive count in calculating fbeta metrics.
- `Tqdm` output now looks much better when the output is being piped or redirected.
- Small improvements to how the API documentation is rendered.
- Only show validation progress bar from main process in distributed training.

### Added

- Adjust beam search to support multi-layer decoder.
- A method to ModelTestCase for running basic model tests when you aren't using config files.
- Added some convenience methods for reading files.
- Added an option to `file_utils.cached_path` to automatically extract archives.
- Added the ability to pass an archive file instead of a local directory to `Vocab.from_files`.
- Added the ability to pass an archive file instead of a glob to `ShardedDatasetReader`.
- Added a new `"linear_with_warmup"` learning rate scheduler.
- Added a check in `ShardedDatasetReader` that ensures the base reader doesn't implement manual
  distributed sharding itself.
- Added an option to `PretrainedTransformerEmbedder` and `PretrainedTransformerMismatchedEmbedder` to use a
  scalar mix of all hidden layers from the transformer model instead of just the last layer. To utilize
  this, just set `last_layer_only` to `False`.
- `cached_path()` can now read files inside of archives.
- Training metrics now include `batch_loss` and `batch_reg_loss` in addition to aggregate loss across number of batches.

### Changed

- Not specifying a `cuda_device` now automatically determines whether to use a GPU or not.
- Discovered plugins are logged so you can see what was loaded.
- `allennlp.data.DataLoader` is now an abstract registrable class. The default implementation
remains the same, but was renamed to `allennlp.data.PyTorchDataLoader`.
- `BertPooler` can now unwrap and re-wrap extra dimensions if necessary.
- New `transformers` dependency. Only version >=3.0 now supported.

## [v1.0.0](https://github.com/allenai/allennlp/releases/tag/v1.0.0) - 2020-06-16

### Fixed

- Lazy dataset readers now work correctly with multi-process data loading.
- Fixed race conditions that could occur when using a dataset cache.

### Added

- A bug where where all datasets would be loaded for vocab creation even if not needed.
- A parameter to the `DatasetReader` class: `manual_multi_process_sharding`. This is similar
  to the `manual_distributed_sharding` parameter, but applies when using a multi-process
  `DataLoader`.

## [v1.0.0rc6](https://github.com/allenai/allennlp/releases/tag/v1.0.0rc6) - 2020-06-11

### Fixed

- A bug where `TextField`s could not be duplicated since some tokenizers cannot be deep-copied.
  See https://github.com/allenai/allennlp/issues/4270.
- Our caching mechanism had the potential to introduce race conditions if multiple processes
  were attempting to cache the same file at once. This was fixed by using a lock file tied to each
  cached file.
- `get_text_field_mask()` now supports padding indices that are not `0`.
- A bug where `predictor.get_gradients()` would return an empty dictionary if an embedding layer had trainable set to false
- Fixes `PretrainedTransformerMismatchedIndexer` in the case where a token consists of zero word pieces.
- Fixes a bug when using a lazy dataset reader that results in a `UserWarning` from PyTorch being printed at
  every iteration during training.
- Predictor names were inconsistently switching between dashes and underscores. Now they all use underscores.
- `Predictor.from_path` now automatically loads plugins (unless you specify `load_plugins=False`) so
  that you don't have to manually import a bunch of modules when instantiating predictors from
  an archive path.
- `allennlp-server` automatically found as a plugin once again.

### Added

- A `duplicate()` method on `Instance`s and `Field`s, to be used instead of `copy.deepcopy()`
- A batch sampler that makes sure each batch contains approximately the same number of tokens (`MaxTokensBatchSampler`)
- Functions to turn a sequence of token indices back into tokens
- The ability to use Huggingface encoder/decoder models as token embedders
- Improvements to beam search
- ROUGE metric
- Polynomial decay learning rate scheduler
- A `BatchCallback` for logging CPU and GPU memory usage to tensorboard. This is mainly for debugging
  because using it can cause a significant slowdown in training.
- Ability to run pretrained transformers as an embedder without training the weights
- Add Optuna Integrated badge to README.md

### Changed

- Similar to our caching mechanism, we introduced a lock file to the vocab to avoid race
  conditions when saving/loading the vocab from/to the same serialization directory in different processes.
- Changed the `Token`, `Instance`, and `Batch` classes along with all `Field` classes to "slots" classes. This dramatically reduces the size in memory of instances.
- SimpleTagger will no longer calculate span-based F1 metric when `calculate_span_f1` is `False`.
- CPU memory for every worker is now reported in the logs and the metrics. Previously this was only reporting the CPU memory of the master process, and so it was only
  correct in the non-distributed setting.
- To be consistent with PyTorch `IterableDataset`, `AllennlpLazyDataset` no longer implements `__len__()`.
  Previously it would always return 1.
- Removed old tutorials, in favor of [the new AllenNLP Guide](https://guide.allennlp.org)
- Changed the vocabulary loading to consider new lines for Windows/Linux and Mac.

## [v1.0.0rc5](https://github.com/allenai/allennlp/releases/tag/v1.0.0rc5) - 2020-05-26

### Fixed

- Fix bug where `PretrainedTransformerTokenizer` crashed with some transformers (#4267)
- Make `cached_path` work offline.
- Tons of docstring inconsistencies resolved.
- Nightly builds no longer run on forks.
- Distributed training now automatically figures out which worker should see which instances
- A race condition bug in distributed training caused from saving the vocab to file from the master process while other processing might be reading those files.
- Unused dependencies in `setup.py` removed.

### Added

- Additional CI checks to ensure docstrings are consistently formatted.
- Ability to train on CPU with multiple processes by setting `cuda_devices` to a list of negative integers in your training config. For example: `"distributed": {"cuda_devices": [-1, -1]}`. This is mainly to make it easier to test and debug distributed training code..
- Documentation for when parameters don't need config file entries.

### Changed

- The `allennlp test-install` command now just ensures the core submodules can
be imported successfully, and prints out some other useful information such as the version, PyTorch version,
and the number of GPU devices available.
- All of the tests moved from `allennlp/tests` to `tests` at the root level, and
`allennlp/tests/fixtures` moved to `test_fixtures` at the root level. The PyPI source and wheel distributions will no longer include tests and fixtures.

## [v1.0.0rc4](https://github.com/allenai/allennlp/releases/tag/v1.0.0rc4) - 2020-05-14

We first introduced this `CHANGELOG` after release `v1.0.0rc4`, so please refer to the GitHub release
notes for this and earlier releases.<|MERGE_RESOLUTION|>--- conflicted
+++ resolved
@@ -9,16 +9,14 @@
 
 ### Added
 
-<<<<<<< HEAD
+- Added `on_backward` training callback which allows for control over backpropagation and gradient manipulation.
+
 ### Changed
 
 - The type of the `grad_norm` parameter of `GradientDescentTrainer` is now `Union[float, bool]`,
   with a default value of `False`. `False` means gradients are not rescaled and the gradient
   norm is never even calculated. `True` means the gradients are still not rescaled but the gradient
   norm is calculated and passed on to callbacks. A `float` value means gradients are rescaled.
-=======
-- Added `on_backward` training callback which allows for control over backpropagation and gradient manipulation.
->>>>>>> a6cfb122
 
 ### Fixed
 
